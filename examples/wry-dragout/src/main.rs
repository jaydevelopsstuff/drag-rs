--- conflicted
+++ resolved
@@ -21,17 +21,12 @@
 };
 
 enum UserEvent {
-<<<<<<< HEAD
-    StartDrag(WindowId, Option<drag::Image>),
-    NewWindow(CursorPosition),
-=======
     StartDragOut(WindowId, String, Option<drag::Image>),
     StartDragBack(WindowId, String, Option<drag::Image>),
     PopulateElement(WindowId, String),
     RemoveElement(WindowId, String),
     CloseWindow(WindowId),
     NewWindow(CursorPosition, String),
->>>>>>> 1f0f10a2
 }
 
 #[derive(Debug, Deserialize)]
@@ -99,9 +94,6 @@
                 .unwrap();
                 webviews.insert(webview.window().id(), webview);
             }
-<<<<<<< HEAD
-            Event::UserEvent(UserEvent::StartDrag(id, icon)) => {
-=======
             Event::UserEvent(UserEvent::CloseWindow(id)) => {
                 webviews.remove(&id);
                 if webviews.is_empty() {
@@ -124,7 +116,6 @@
             }
 
             Event::UserEvent(UserEvent::StartDragOut(id, item, icon)) => {
->>>>>>> 1f0f10a2
                 let webview = &webviews.get(&id).unwrap();
                 let proxy = proxy.clone();
 
@@ -157,6 +148,7 @@
                         let _ = proxy.send_event(UserEvent::NewWindow(cursor_pos, item.clone()));
                         let _ = proxy.send_event(UserEvent::RemoveElement(id, item.clone()));
                     },
+                    Default::default(),
                 )
                 .unwrap();
             }
@@ -304,8 +296,6 @@
                 let _ =
                     proxy.send_event(UserEvent::StartDragOut(window_id, payload.item, Some(icon)));
             }
-<<<<<<< HEAD
-=======
         } else if req.as_str() == "close" {
             let _ = proxy.send_event(UserEvent::CloseWindow(window_id));
         }
@@ -324,7 +314,6 @@
                         .unwrap(),
                 ));
             }
->>>>>>> 1f0f10a2
         }
         // need to return false to prevent triggering OS drop behavior
         false
